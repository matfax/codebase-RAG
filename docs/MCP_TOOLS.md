--- conflicted
+++ resolved
@@ -2,14 +2,6 @@
 
 Comprehensive documentation for all MCP tools provided by the Codebase RAG MCP Server.
 
-<<<<<<< HEAD
-## Core Search Tools
-
-### `search` - Enhanced Semantic Code Search
-
-Search indexed codebases using natural language queries with function-level precision and advanced multi-modal retrieval capabilities.
-
-=======
 ## 🔧 Output Control & Environment Configuration
 
 The MCP server automatically adjusts output detail levels based on environment variables to optimize performance for different use cases:
@@ -51,7 +43,6 @@
 
 Search indexed codebases using natural language queries with function-level precision and advanced multi-modal retrieval capabilities.
 
->>>>>>> 77921e4f
 **Standard Parameters:**
 - `query` (required): Natural language search query
 - `n_results` (optional, default: 5): Number of results to return (1-100)
@@ -76,34 +67,18 @@
 - **Hybrid Mode**: Combined local+global with balanced context
 - **Mix Mode**: Intelligent automatic mode selection based on query analysis
 
-**🆕 Wave 7.0 Enhanced Parameters:**
-- `multi_modal_mode` (optional): Manual mode selection ("local", "global", "hybrid", "mix")
-- `enable_multi_modal` (optional, default: false): Enable LightRAG-inspired multi-modal retrieval
-- `enable_manual_mode_selection` (optional, default: false): Allow manual override of automatic mode selection
-- `include_query_analysis` (optional, default: false): Include detailed query analysis in response
-- `performance_timeout_seconds` (optional, default: 15): Maximum execution time in seconds
-
-**Multi-Modal Retrieval Modes:**
-- **Local Mode**: Deep entity-focused retrieval using low-level keywords
-- **Global Mode**: Broad relationship-focused retrieval using high-level keywords
-- **Hybrid Mode**: Combined local+global with balanced context
-- **Mix Mode**: Intelligent automatic mode selection based on query analysis
-
 **Example Queries:**
 - "Find functions that handle file uploads"
 - "Show me React components that use useState hook"
 - "Find error handling patterns in Python"
 - "Locate database connection initialization code"
 
-<<<<<<< HEAD
-=======
 **Collection Filtering Examples:**
 - Search only code files: `collection_types=["code"]`
 - Search only config files: `collection_types=["config"]` for cache configurations
 - Search only documentation: `collection_types=["documentation"]` for architecture docs
 - Search multiple types: `collection_types=["code", "config"]` for implementation + configuration
 
->>>>>>> 77921e4f
 ### `multi_modal_search` - Advanced Multi-Modal Retrieval
 
 🆕 **NEW in Wave 7.0** - Dedicated multi-modal search tool with LightRAG-inspired retrieval strategies.
