# CLAUDE.md

This file provides guidance to Claude Code (claude.ai/code) when working with code in this repository.

## Development Commands

### Environment Setup
```bash
# Install dependencies using uv (modern Python package manager)
uv sync

# Run tests
uv run pytest tests/

# Run specific test module
uv run pytest tests/test_intelligent_chunking.py -v

# Run code quality checks
uv run ruff check src/
uv run black --check src/
```

### MCP Server Operations
```bash
# Register with Claude Code (recommended)
./register_mcp.sh

# Manual registration alternative
claude mcp add codebase-rag-mcp "$(pwd)/mcp_server"

# Test MCP server startup
echo '{"jsonrpc": "2.0", "id": 1, "method": "initialize", "params": {"protocolVersion": "1.0.0", "capabilities": {}, "clientInfo": {"name": "test", "version": "1.0"}}}' | uv run python src/run_mcp.py
```

### Manual Indexing Tool
```bash
# Full indexing with progress tracking
uv run python manual_indexing.py -d /path/to/repo -m clear_existing

# Incremental indexing (only changed files)
uv run python manual_indexing.py -d /path/to/repo -m incremental

# With verbose output and no confirmation prompts
uv run python manual_indexing.py -d /path/to/repo -m incremental --verbose --no-confirm
```

### Development Dependencies
- **Docker**: For running Qdrant vector database
- **Ollama**: For embedding generation (`ollama pull nomic-embed-text`)
- **uv**: Modern Python package manager

## Architecture Overview

This is a **Codebase RAG (Retrieval-Augmented Generation) MCP Server** that enables AI agents to understand and query codebases using natural language with **function-level precision** through intelligent syntax-aware code chunking.

### Project Structure

```
src/
├── main.py                    # MCP server entry point
├── run_mcp.py                 # Server startup script
├── models/                    # Data models and structures
│   ├── code_chunk.py         # Intelligent chunk representations
│   └── file_metadata.py      # File tracking and metadata
├── services/                  # Core business logic
│   ├── code_parser_service.py    # AST parsing and chunking
│   ├── indexing_service.py       # Orchestration and processing
│   ├── embedding_service.py      # Ollama integration
│   ├── qdrant_service.py         # Vector database operations
│   └── project_analysis_service.py # Repository analysis
├── tools/                     # MCP tool implementations
│   ├── core/                 # Error handling and utilities
│   ├── indexing/             # Parsing and chunking tools
│   └── project/              # Project management tools
├── utils/                     # Shared utilities
│   ├── language_registry.py     # Language support definitions
│   ├── tree_sitter_manager.py   # Parser management
│   └── performance_monitor.py   # Progress tracking
└── prompts/                   # Advanced query prompts (future)

Root Files:
├── manual_indexing.py         # Standalone indexing tool
├── pyproject.toml            # uv/Python configuration
└── docs/                     # Documentation (referenced)

6. **Data Flow**

   **Full Indexing Flow with Intelligent Chunking:**
   ```
   Source Code → File Discovery → AST Parsing → Intelligent Chunking →
   Function/Class Extraction → Batch Embedding → Streaming DB Storage → Metadata Storage
   ```

   **Incremental Indexing Flow:**
   ```
   File Discovery → Change Detection → Selective Processing →
   AST Re-parsing → Smart Chunking → Embedding → DB Updates → Metadata Updates
   ```

   **Query Flow with Precision Results:**
   ```
   Natural Language → Embedding → Vector Search → Function-Level Matches →
   Context Enhancement → Ranked Results with Breadcrumbs
   ```

   **⚠️ IMPORTANT: Async/Await Search Chain**
   The search pipeline uses async/await throughout. Key async functions:
   - `search_sync()` in `search_tools.py` - Main entry point (despite name, is async)
   - `SearchService.search()` - Async search orchestration
   - `EmbeddingService.generate_embeddings()` - Returns async generator
   - `CodeParserService.parse_file()` - Async file parsing

   Common async issues and fixes:
   ```python
   # ❌ WRONG - Missing await causes "coroutine was never awaited"
   embeddings = embedding_service.generate_embeddings([query])

   # ✅ CORRECT - Properly await async calls
   embeddings = await embedding_service.generate_embeddings([query])

   # ❌ WRONG - Can't iterate coroutine directly
   for chunk in parser.parse_file(path):

   # ✅ CORRECT - Await async function first
   chunks = await parser.parse_file(path)
   for chunk in chunks:
   ```

   **Manual Tool Flow:**
   ```
   CLI Input → Validation → Pre-analysis → Progress Tracking →
   AST Processing → Core Processing → Syntax Error Reporting
   ```

### Configuration

Environment variables (`.env` file):
```bash
# Ollama Configuration
OLLAMA_HOST=http://localhost:11434
OLLAMA_DEFAULT_EMBEDDING_MODEL=nomic-embed-text

# Qdrant Configuration
QDRANT_HOST=localhost
QDRANT_PORT=6333

# Performance Tuning
INDEXING_CONCURRENCY=4
INDEXING_BATCH_SIZE=20
EMBEDDING_BATCH_SIZE=10
QDRANT_BATCH_SIZE=500
MEMORY_WARNING_THRESHOLD_MB=1000
MAX_FILE_SIZE_MB=5
MAX_DIRECTORY_DEPTH=20

# Logging
LOG_LEVEL=INFO
```

### Core Service Architecture

**Primary Services:**
- **`IndexingService`**: Orchestrates parallel processing pipeline with batch optimization
- **`CodeParserService`**: Implements Tree-sitter AST parsing for intelligent code chunking
- **`QdrantService`**: Manages vector database operations with streaming and batch insertion
- **`EmbeddingService`**: Handles Ollama integration with automatic batching and retry logic
- **`ProjectAnalysisService`**: Analyzes project structure, respects .gitignore, filters relevant files

**Supporting Services:**
- **`FileMetadataService`**: Tracks file states for incremental indexing
- **`ChangeDetectorService`**: Detects file changes using modification times and content hashes
- **`IndexingReporter`**: Comprehensive reporting with progress tracking and ETA estimation
- **`SearchStrategies`**: Multiple search algorithms (semantic, keyword, hybrid)
- **`PerformanceMonitor`**: Real-time progress monitoring with memory usage tracking

### Data Flow Architecture

```
Source Code → File Discovery → AST Parsing → Intelligent Chunking →
Function/Class Extraction → Batch Embedding → Vector Storage → Metadata Tracking
```

### MCP Tools Available

#### `index_directory(directory, patterns, recursive, clear_existing, incremental, project_name)`
Index a directory with intelligent recommendations and time estimation.

#### `search(query, n_results, cross_project, search_mode, include_context, context_chunks, target_projects)`
Search indexed content using natural language with function-level precision.

#### Additional Tools
- **`health_check`**: Verify Qdrant and Ollama connectivity
- **`analyze_repository_tool`**: Get detailed repository statistics
- **`get_chunking_metrics_tool`**: Performance metrics for intelligent chunking
- **`diagnose_parser_health_tool`**: Tree-sitter parser diagnostics

## Intelligent Code Chunking System

### Overview
The system uses **Tree-sitter** parsers to perform syntax-aware code analysis, breaking down source code into semantically meaningful chunks (functions, classes, methods) instead of processing entire files as single units.

### Supported Languages and Chunk Types

**Fully Implemented Languages:**
- **Python (.py, .pyw, .pyi)**: Functions, classes, methods, constants, docstrings, decorators
- **JavaScript (.js, .jsx, .mjs, .cjs)**: Functions, classes, modules, arrow functions
- **TypeScript (.ts)**: Interfaces, types, classes, functions, generics, annotations
- **TypeScript JSX (.tsx)**: React components, interfaces, types, functions
- **Go (.go)**: Functions, structs, interfaces, methods, packages
- **Rust (.rs)**: Functions, structs, impl blocks, traits, modules, macros
- **Java (.java)**: Classes, methods, interfaces, annotations, generics
- **C++ (.cpp, .cxx, .cc, .c, .hpp, .hxx, .hh, .h)**: Functions, classes, structs, namespaces, templates

**Structured Files:**
- **JSON/YAML**: Object-level chunking (e.g., `scripts`, `dependencies` as separate chunks)
- **Markdown**: Header-based hierarchical chunking with section organization
- **Configuration Files**: Section-based parsing with semantic grouping

### Chunk Metadata Schema

Each intelligent chunk includes rich metadata:
```python
{
    "content": str,              # Actual code content
    "file_path": str,            # Source file path
    "chunk_type": str,           # function|class|method|interface|constant
    "name": str,                 # Function/class name
    "signature": str,            # Function signature or class inheritance
    "start_line": int,           # Starting line number
    "end_line": int,             # Ending line number
    "language": str,             # Programming language
    "docstring": str,            # Extracted documentation
    "access_modifier": str,      # public|private|protected
    "parent_class": str,         # Parent class for methods
    "has_syntax_errors": bool,   # Syntax error flag
    "error_details": str,        # Error description if any
    "chunk_id": str,             # Unique identifier
    "content_hash": str,         # Content hash for change detection
}
```

### Incremental Indexing Workflow

1. **Initial Indexing**: Full codebase processing with metadata storage
2. **Change Detection**: Compare file modification times and content hashes
3. **Selective Processing**: Only reprocess files with detected changes
4. **Metadata Updates**: Update file metadata after successful processing
5. **Collection Management**: Automatic cleanup of stale entries

### Collection Architecture

**Content Collections** (store intelligent chunks with embeddings):
- `project_{name}_code`: **Intelligent code chunks** - functions, classes, methods from (.py, .js, .java, etc.)
- `project_{name}_config`: **Structured config chunks** - JSON/YAML objects, configuration sections
- `project_{name}_documentation`: **Document chunks** - Markdown headers, documentation sections

**Metadata Collection** (tracks file states):
- `project_{name}_file_metadata`: File change tracking for incremental indexing
  - Stores: file_path, mtime, content_hash, file_size, indexed_at, syntax_error_count
  - Used for: change detection, incremental processing, progress tracking, error monitoring

<<<<<<< HEAD
## Key Development Patterns

### Service-Oriented Architecture
- Clear separation of concerns with specialized services
- Async/await throughout the codebase for concurrent operations
- Rich error handling with automatic retry and exponential backoff

### Performance Optimizations
- **Incremental Indexing**: 80%+ time savings by only processing changed files
- **Parallel Processing**: Configurable concurrency for large codebases
- **Batch Operations**: Optimized batch sizes for memory and network efficiency
- **Memory Management**: Automatic garbage collection with configurable thresholds

### Testing Strategy
```bash
# Run all tests
uv run pytest tests/

# Test specific components
uv run pytest tests/test_intelligent_chunking.py
uv run pytest tests/test_code_parser_service.py
uv run pytest tests/test_embedding_service.py

# End-to-end workflow tests
uv run pytest tests/test_end_to_end_workflow.py

# Performance benchmarks
uv run pytest tests/test_performance_benchmarks.py
```

### Code Quality Standards
- **Ruff**: Linting with E, F, W, I, N, UP, YTT, BLE, B, A, C4, T20 rules
- **Black**: Code formatting with 140 character line length
- **Type Hints**: Required for all new code
- **Error Handling**: Comprehensive error recovery and reporting

### Development Workflow
1. **Setup**: `uv sync` to install dependencies
2. **Test**: Run relevant test suite before changes
3. **Code**: Follow existing patterns and conventions
4. **Validate**: Run tests and quality checks
5. **Document**: Update CLAUDE.md if architecture changes

### File Processing Conventions
- **Supported Languages**: Python, JavaScript/TypeScript, Go, Rust, Java, C++
- **Configuration Files**: JSON/YAML with object-level chunking
- **Documentation**: Markdown with header-based chunking
- **Error Tolerance**: Graceful handling of syntax errors with smart fallback

### Integration Points
- **Tree-sitter**: For syntax-aware parsing and intelligent chunking
- **Qdrant**: Vector database for semantic search capabilities
- **Ollama**: Local LLM for embedding generation
- **FastMCP**: Model-Context-Provider integration framework
=======
## Critical Implementation Notes

### Async/Await Patterns in Search Pipeline

The entire search pipeline is **async** and requires proper await handling:

1. **Search Entry Points**:
   ```python
   # search_tools.py - Main MCP tool entry
   async def search_sync(...):  # Despite name, this is async!
       search_service = SearchService(...)
       results = await search_service.search(...)  # Must await
   ```

2. **Common Async Chain Issues**:
   - `RuntimeWarning: coroutine 'X' was never awaited` - Missing await
   - `'coroutine' object has no attribute 'Y'` - Trying to use coroutine without await
   - `TypeError: 'async_generator' object is not iterable` - Need async for

3. **Key Async Functions**:
   - `EmbeddingService.generate_embeddings()` - Async embedding generation
   - `SearchService.search()` - Main search orchestration
   - `SearchCacheService.get_cached_results()` - Cache retrieval
   - `CodeParserService.parse_file()` - File parsing (if used in search)
   - `QdrantService.search()` - Vector database queries

4. **Debugging Async Issues**:
   ```python
   # Add these debug prints to trace async flow:
   print(f"Before await: {type(result)}")  # Shows <class 'coroutine'>
   result = await some_async_function()
   print(f"After await: {type(result)}")   # Shows actual result type
   ```
>>>>>>> 505514b1
<|MERGE_RESOLUTION|>--- conflicted
+++ resolved
@@ -3,51 +3,6 @@
 This file provides guidance to Claude Code (claude.ai/code) when working with code in this repository.
 
 ## Development Commands
-
-### Environment Setup
-```bash
-# Install dependencies using uv (modern Python package manager)
-uv sync
-
-# Run tests
-uv run pytest tests/
-
-# Run specific test module
-uv run pytest tests/test_intelligent_chunking.py -v
-
-# Run code quality checks
-uv run ruff check src/
-uv run black --check src/
-```
-
-### MCP Server Operations
-```bash
-# Register with Claude Code (recommended)
-./register_mcp.sh
-
-# Manual registration alternative
-claude mcp add codebase-rag-mcp "$(pwd)/mcp_server"
-
-# Test MCP server startup
-echo '{"jsonrpc": "2.0", "id": 1, "method": "initialize", "params": {"protocolVersion": "1.0.0", "capabilities": {}, "clientInfo": {"name": "test", "version": "1.0"}}}' | uv run python src/run_mcp.py
-```
-
-### Manual Indexing Tool
-```bash
-# Full indexing with progress tracking
-uv run python manual_indexing.py -d /path/to/repo -m clear_existing
-
-# Incremental indexing (only changed files)
-uv run python manual_indexing.py -d /path/to/repo -m incremental
-
-# With verbose output and no confirmation prompts
-uv run python manual_indexing.py -d /path/to/repo -m incremental --verbose --no-confirm
-```
-
-### Development Dependencies
-- **Docker**: For running Qdrant vector database
-- **Ollama**: For embedding generation (`ollama pull nomic-embed-text`)
-- **uv**: Modern Python package manager
 
 ## Architecture Overview
 
@@ -135,64 +90,11 @@
 ### Configuration
 
 Environment variables (`.env` file):
-```bash
-# Ollama Configuration
-OLLAMA_HOST=http://localhost:11434
-OLLAMA_DEFAULT_EMBEDDING_MODEL=nomic-embed-text
-
-# Qdrant Configuration
-QDRANT_HOST=localhost
-QDRANT_PORT=6333
-
-# Performance Tuning
-INDEXING_CONCURRENCY=4
-INDEXING_BATCH_SIZE=20
-EMBEDDING_BATCH_SIZE=10
-QDRANT_BATCH_SIZE=500
-MEMORY_WARNING_THRESHOLD_MB=1000
-MAX_FILE_SIZE_MB=5
-MAX_DIRECTORY_DEPTH=20
-
-# Logging
-LOG_LEVEL=INFO
-```
-
-### Core Service Architecture
-
-**Primary Services:**
-- **`IndexingService`**: Orchestrates parallel processing pipeline with batch optimization
-- **`CodeParserService`**: Implements Tree-sitter AST parsing for intelligent code chunking
-- **`QdrantService`**: Manages vector database operations with streaming and batch insertion
-- **`EmbeddingService`**: Handles Ollama integration with automatic batching and retry logic
-- **`ProjectAnalysisService`**: Analyzes project structure, respects .gitignore, filters relevant files
-
-**Supporting Services:**
-- **`FileMetadataService`**: Tracks file states for incremental indexing
-- **`ChangeDetectorService`**: Detects file changes using modification times and content hashes
-- **`IndexingReporter`**: Comprehensive reporting with progress tracking and ETA estimation
-- **`SearchStrategies`**: Multiple search algorithms (semantic, keyword, hybrid)
-- **`PerformanceMonitor`**: Real-time progress monitoring with memory usage tracking
-
-### Data Flow Architecture
-
-```
-Source Code → File Discovery → AST Parsing → Intelligent Chunking →
-Function/Class Extraction → Batch Embedding → Vector Storage → Metadata Tracking
-```
 
 ### MCP Tools Available
 
 #### `index_directory(directory, patterns, recursive, clear_existing, incremental, project_name)`
-Index a directory with intelligent recommendations and time estimation.
-
 #### `search(query, n_results, cross_project, search_mode, include_context, context_chunks, target_projects)`
-Search indexed content using natural language with function-level precision.
-
-#### Additional Tools
-- **`health_check`**: Verify Qdrant and Ollama connectivity
-- **`analyze_repository_tool`**: Get detailed repository statistics
-- **`get_chunking_metrics_tool`**: Performance metrics for intelligent chunking
-- **`diagnose_parser_health_tool`**: Tree-sitter parser diagnostics
 
 ## Intelligent Code Chunking System
 
@@ -259,62 +161,6 @@
   - Stores: file_path, mtime, content_hash, file_size, indexed_at, syntax_error_count
   - Used for: change detection, incremental processing, progress tracking, error monitoring
 
-<<<<<<< HEAD
-## Key Development Patterns
-
-### Service-Oriented Architecture
-- Clear separation of concerns with specialized services
-- Async/await throughout the codebase for concurrent operations
-- Rich error handling with automatic retry and exponential backoff
-
-### Performance Optimizations
-- **Incremental Indexing**: 80%+ time savings by only processing changed files
-- **Parallel Processing**: Configurable concurrency for large codebases
-- **Batch Operations**: Optimized batch sizes for memory and network efficiency
-- **Memory Management**: Automatic garbage collection with configurable thresholds
-
-### Testing Strategy
-```bash
-# Run all tests
-uv run pytest tests/
-
-# Test specific components
-uv run pytest tests/test_intelligent_chunking.py
-uv run pytest tests/test_code_parser_service.py
-uv run pytest tests/test_embedding_service.py
-
-# End-to-end workflow tests
-uv run pytest tests/test_end_to_end_workflow.py
-
-# Performance benchmarks
-uv run pytest tests/test_performance_benchmarks.py
-```
-
-### Code Quality Standards
-- **Ruff**: Linting with E, F, W, I, N, UP, YTT, BLE, B, A, C4, T20 rules
-- **Black**: Code formatting with 140 character line length
-- **Type Hints**: Required for all new code
-- **Error Handling**: Comprehensive error recovery and reporting
-
-### Development Workflow
-1. **Setup**: `uv sync` to install dependencies
-2. **Test**: Run relevant test suite before changes
-3. **Code**: Follow existing patterns and conventions
-4. **Validate**: Run tests and quality checks
-5. **Document**: Update CLAUDE.md if architecture changes
-
-### File Processing Conventions
-- **Supported Languages**: Python, JavaScript/TypeScript, Go, Rust, Java, C++
-- **Configuration Files**: JSON/YAML with object-level chunking
-- **Documentation**: Markdown with header-based chunking
-- **Error Tolerance**: Graceful handling of syntax errors with smart fallback
-
-### Integration Points
-- **Tree-sitter**: For syntax-aware parsing and intelligent chunking
-- **Qdrant**: Vector database for semantic search capabilities
-- **Ollama**: Local LLM for embedding generation
-- **FastMCP**: Model-Context-Provider integration framework
-=======
 ## Critical Implementation Notes
 
 ### Async/Await Patterns in Search Pipeline
@@ -347,5 +193,4 @@
    print(f"Before await: {type(result)}")  # Shows <class 'coroutine'>
    result = await some_async_function()
    print(f"After await: {type(result)}")   # Shows actual result type
-   ```
->>>>>>> 505514b1
+   ```